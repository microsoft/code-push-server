--- conflicted
+++ resolved
@@ -415,9 +415,7 @@
         yargs
           .usage(USAGE_PREFIX + " deployment add <ownerName>/<appName> <deploymentName>")
           .demand(/*count*/ 2, /*max*/ 2) // Require exactly two non-option arguments
-<<<<<<< HEAD
-          .example("deployment add OrgName/MyApp MyDeployment", 'Adds deployment "MyDeployment" to app "MyApp"');
-=======
+          .example("deployment add OrgName/MyApp MyDeployment", 'Adds deployment "MyDeployment" to app "MyApp"')
           .example("deployment add MyApp MyDeployment", 'Adds deployment "MyDeployment" to app "MyApp"')
           .example("deployment add MyApp MyDeployment -k abc123", 'Adds deployment key "abc123"')
           .option("key", {
@@ -426,7 +424,6 @@
             description: "Specify deployment key",
             type: "string",
           });
->>>>>>> 08e97d75
 
         addCommonConfiguration(yargs);
       })
